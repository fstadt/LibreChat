<<<<<<< HEAD
import { useEffect } from 'react';
import { useRecoilValue, useResetRecoilState, useSetRecoilState } from 'recoil';
import { SSE } from '~/utils/sse';
=======
import React, { useEffect, useRef, useState } from 'react';
import { useRecoilState, useResetRecoilState, useSetRecoilState } from 'recoil';
import { SSE } from '~/utils/sse.mjs';
import { useMessageHandler } from '../../utils/handleSubmit';
>>>>>>> c65a3b69
import createPayload from '~/utils/createPayload';

import store from '~/store';

export default function MessageHandler() {
  const submission = useRecoilValue(store.submission);
  const setIsSubmitting = useSetRecoilState(store.isSubmitting);
  const setMessages = useSetRecoilState(store.messages);
  const setConversation = useSetRecoilState(store.conversation);
  const resetLatestMessage = useResetRecoilState(store.latestMessage);

  const { refreshConversations } = store.useConversations();

  const messageHandler = (data, submission) => {
    const { messages, message, initialResponse, isRegenerate = false } = submission;

    if (isRegenerate)
      setMessages([
        ...messages,
        {
          ...initialResponse,
          text: data,
          parentMessageId: message?.overrideParentMessageId,
          messageId: message?.overrideParentMessageId + '_',
          submitting: true
        }
      ]);
    else
      setMessages([
        ...messages,
        message,
        {
          ...initialResponse,
          text: data,
          parentMessageId: message?.messageId,
          messageId: message?.messageId + '_',
          submitting: true
        }
      ]);
  };

  const cancelHandler = (data, submission) => {
    const { messages, message, initialResponse, isRegenerate = false } = submission;

    if (isRegenerate)
      setMessages([
        ...messages,
        {
          ...initialResponse,
          text: data,
          parentMessageId: message?.overrideParentMessageId,
          messageId: message?.overrideParentMessageId + '_',
          cancelled: true
        }
      ]);
    else
      setMessages([
        ...messages,
        message,
        {
          ...initialResponse,
          text: data,
          parentMessageId: message?.messageId,
          messageId: message?.messageId + '_',
          cancelled: true
        }
      ]);
  };

  const createdHandler = (data, submission) => {
    const { messages, message, initialResponse, isRegenerate = false } = submission;

    if (isRegenerate)
      setMessages([
        ...messages,
        {
          ...initialResponse,
          parentMessageId: message?.overrideParentMessageId,
          messageId: message?.overrideParentMessageId + '_',
          submitting: true
        }
      ]);
    else
      setMessages([
        ...messages,
        message,
        {
          ...initialResponse,
          parentMessageId: message?.messageId,
          messageId: message?.messageId + '_',
          submitting: true
        }
      ]);

    const { conversationId } = message;
    setConversation(prevState => ({
      ...prevState,
      conversationId
    }));
    resetLatestMessage();
  };

  const finalHandler = (data, submission) => {
    const { messages, isRegenerate = false } = submission;

    const { requestMessage, responseMessage, conversation } = data;

    // update the messages
    if (isRegenerate) setMessages([...messages, responseMessage]);
    else setMessages([...messages, requestMessage, responseMessage]);
    setIsSubmitting(false);

    // refresh title
    if (requestMessage.parentMessageId == '00000000-0000-0000-0000-000000000000') {
      setTimeout(() => {
        refreshConversations();
      }, 2000);

      // in case it takes too long.
      setTimeout(() => {
        refreshConversations();
      }, 5000);
    }

    setConversation(prevState => ({
      ...prevState,
      ...conversation
    }));
  };

  const errorHandler = (data, submission) => {
    const { messages, message } = submission;

    console.log('Error:', data);
    const errorResponse = {
      ...data,
      error: true,
      parentMessageId: message?.messageId
    };
    setIsSubmitting(false);
    setMessages([...messages, message, errorResponse]);
    return;
  };

  useEffect(() => {
    if (submission === null) return;
    if (Object.keys(submission).length === 0) return;

    let { message } = submission;

    const { server, payload } = createPayload(submission);

    const events = new SSE(server, {
      payload: JSON.stringify(payload),
      headers: { 'Content-Type': 'application/json' }
    });

    let latestResponseText = '';
    events.onmessage = e => {
      const data = JSON.parse(e.data);

      if (data.final) {
        finalHandler(data, { ...submission, message });
        console.log('final', data);
      }
      if (data.created) {
        message = {
          ...data.message,
          overrideParentMessageId: message?.overrideParentMessageId
        };
        createdHandler(data, { ...submission, message });
        console.log('created', message);
      } else {
        let text = data.text || data.response;
        if (data.initial) console.log(data);

        if (data.message) {
          latestResponseText = text;
          messageHandler(text, { ...submission, message });
        }
        // console.log('dataStream', data);
      }
    };

    events.onopen = () => console.log('connection is opened');

    events.oncancel = () => cancelHandler(latestResponseText, { ...submission, message });

    events.onerror = function (e) {
      console.log('error in opening conn.');
      events.close();

      const data = JSON.parse(e.data);

      errorHandler(data, { ...submission, message });
    };

    setIsSubmitting(true);
    events.stream();

    return () => {
      const isCancelled = events.readyState <= 1;
      events.close();
      if (isCancelled) {
        const e = new Event('cancel');
        events.dispatchEvent(e);
      }
      setIsSubmitting(false);
    };
  }, [submission]);

  return null;
}<|MERGE_RESOLUTION|>--- conflicted
+++ resolved
@@ -1,13 +1,6 @@
-<<<<<<< HEAD
 import { useEffect } from 'react';
 import { useRecoilValue, useResetRecoilState, useSetRecoilState } from 'recoil';
-import { SSE } from '~/utils/sse';
-=======
-import React, { useEffect, useRef, useState } from 'react';
-import { useRecoilState, useResetRecoilState, useSetRecoilState } from 'recoil';
 import { SSE } from '~/utils/sse.mjs';
-import { useMessageHandler } from '../../utils/handleSubmit';
->>>>>>> c65a3b69
 import createPayload from '~/utils/createPayload';
 
 import store from '~/store';
